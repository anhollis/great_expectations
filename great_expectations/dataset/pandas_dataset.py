--- conflicted
+++ resolved
@@ -169,12 +169,7 @@
             On suppress_exceptions=True: a boolean success value only
         """
 
-<<<<<<< HEAD
-
-        if (not (col in self)):
-=======
         if (not (column in self)):
->>>>>>> 8ddd519f
             raise LookupError("The specified column does not exist.")
 
         # Below is a simple validation that the provided format can both format and parse a datetime object.
@@ -789,12 +784,7 @@
                 'exception_list':exceptions
             }
         else:
-<<<<<<< HEAD
-            return {'success':outcome.all(),
-                    'result':{'exception_list':exceptions}}
-=======
             return {
                 'success':outcome.all(),
                 'exception_list':exceptions
-            }
->>>>>>> 8ddd519f
+            }